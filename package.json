--- conflicted
+++ resolved
@@ -7,12 +7,8 @@
     "test": "echo \"Error: no test specified\" && exit 1",
     "start": "gulp && ./node_modules/.bin/electron .",
     "clear": "rm db.sqlite3 && knex migrate:latest && npm start",
-<<<<<<< HEAD
-    "postinstall": "npm run rebuild-sqlite3 && npm run rebuild-sharp",
+    "postinstall": "npm run rebuild-sqlite3 && npm run rebuild-sharp && npm run rebuild-usb",
     "rebuild-usb": "cd node_modules/usb && node-gyp configure --module_name=usb --module_path=../lib/binding/node-v46-linux-x64 && node-gyp rebuild --target=0.33.0 --arch=x64 --target_platform=linux --dist-url=https://atom.io/download/atom-shell --module_name=usb --module_path=../lib/binding/node-v46-linux-x64",
-=======
-    "postinstall": "npm run rebuild-sqlite3 && npm run rebuild-sharp && npm run rebuild-node-sass",
->>>>>>> 58520d67
     "rebuild-sharp": "cd node_modules/sharp && node-gyp configure --module_name=sharp --module_path=../lib/binding/node-v46-linux-x64 && node-gyp rebuild --target=0.33.0 --arch=x64 --target_platform=linux --dist-url=https://atom.io/download/atom-shell --module_name=sharp --module_path=../lib/binding/node-v46-linux-x64",
     "rebuild-sqlite3": "cd node_modules/sqlite3 && npm run prepublish && node-gyp configure --module_name=node_sqlite3 --module_path=../lib/binding/node-v46-linux-x64 && node-gyp rebuild --target=0.33.0 --arch=x64 --target_platform=linux --dist-url=https://atom.io/download/atom-shell --module_name=node_sqlite3 --module_path=../lib/binding/node-v46-linux-x64"
   },
@@ -37,7 +33,6 @@
     "sharp": "^0.11.3",
     "shortid": "^2.2.2",
     "sqlite3": "^3.1.0",
-    "usb": "git+ssh://git@github.com/nonolith/node-usb.git",
     "walk": "^2.3.9",
     "watchr": "^2.4.13"
   },
