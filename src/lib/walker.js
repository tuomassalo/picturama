import * as fs from 'fs'
<<<<<<< HEAD
import * as Path from 'path'
=======
import * as Path from 'path';
>>>>>>> c2362dd4
import * as Promise from 'bluebird'

const fsReadDir = Promise.promisify(fs.readdir);
const fsStat = Promise.promisify(fs.stat);

let walker = (dirName, blacklist) => {
  if (blacklist.indexOf(dirName) !== -1)
    return false;

  return fsReadDir(dirName).map(fileName => { // for each file we take it
    var path = Path.join(dirName, fileName); // get the correct path

    return fsStat(path)
      .then(stat => stat.isDirectory() ? walker(path, blacklist) : path);
  })
  .filter(a => a)
  .reduce((a, b) => a.concat(b), []);
};

export default walker;<|MERGE_RESOLUTION|>--- conflicted
+++ resolved
@@ -1,9 +1,5 @@
 import * as fs from 'fs'
-<<<<<<< HEAD
-import * as Path from 'path'
-=======
 import * as Path from 'path';
->>>>>>> c2362dd4
 import * as Promise from 'bluebird'
 
 const fsReadDir = Promise.promisify(fs.readdir);
