import {
  app,
  screen,
  ipcMain,
  BrowserWindow
} from 'electron';

import fs from 'fs';

import MainMenu from './main-menu';
// import Usb from './usb';
import config from './config';
import Watch from './watch';

const initLibrary = mainWindow => {
  const knex = require('knex')(config.knex);
  const Library = require('./library').default;

  knex.migrate.latest().finally(() => {
    let library = new Library(mainWindow);
    let watcher = new Watch(mainWindow);

    new MainMenu(mainWindow, library);
    watcher.watch();
  });
};

let mainWindow = null;

if (!fs.existsSync(config.dotAnsel))
  fs.mkdirSync(config.dotAnsel);



app.on('window-all-closed', () => {
<<<<<<< HEAD
  // if (process.platform != 'darwin')
  app.quit();
=======
  if (process.platform !== 'darwin')
    app.quit();
>>>>>>> a5ce2076
});

app.on('ready', () => {
  let cursorPos = screen.getCursorScreenPoint();
  let workAreaSize = screen.getDisplayNearestPoint(cursorPos).workAreaSize;

<<<<<<< HEAD
  app.setName('Ansel');

  mainWindow = new BrowserWindow({
    width: 1356,
    height: 768,
    title: 'Ansel',
    webPreferences: {
      experimentalFeatures: true,
      blinkFeatures: 'CSSGridLayout'
    }
  });
=======
  mainWindow = new BrowserWindow({ width: 1356, height: 768, webPreferences: {
    experimentalFeatures: true,
    blinkFeatures: 'CSSGridLayout'
  } });
>>>>>>> a5ce2076

  if (workAreaSize.width <= 1366 && workAreaSize.height <= 768)
    mainWindow.maximize();

  mainWindow.loadURL('file://' + __dirname + '/../static/index.html');
  mainWindow.setTitle('Ansel');

  if (fs.existsSync(config.settings))
    initLibrary(mainWindow);
  else {
    const knex = require('knex')(config.knex);

    if (!fs.existsSync(config.dbFile)) {
      knex.migrate.latest().finally(() =>
        knex.destroy() // works
      );
    }
  }

<<<<<<< HEAD
  // let usb = new Usb();

  // usb.scan((err, drives) => {
  //   mainWindow.webContents.send('scanned-devices', drives);
  // });
  //
  // usb.watch((err, action, drive) => {
  //   console.log('new drive', action, drive);
  //
  //   if (action == 'add')
  //     mainWindow.webContents.send('add-device', drive);
  //   else
  //     mainWindow.webContents.send('remove-device', drive);
  // });
=======
  let usb = new Usb();

  usb.scan((err, drives) => {
    mainWindow.webContents.send('scanned-devices', drives);
  });

  usb.watch((err, action, drive) => {
    if (action === 'add')
      mainWindow.webContents.send('add-device', drive);
    else
      mainWindow.webContents.send('remove-device', drive);
  });
>>>>>>> a5ce2076

  ipcMain.on('settings-created', () => initLibrary(mainWindow));

  // Emitted when the window is closed.
  mainWindow.on('closed', () => {
    // Dereference the window object, usually you would store windows
    // in an array if your app supports multi windows, this is the time
    // when you should delete the corresponding element.
    mainWindow = null;
  });
});<|MERGE_RESOLUTION|>--- conflicted
+++ resolved
@@ -33,20 +33,14 @@
 
 
 app.on('window-all-closed', () => {
-<<<<<<< HEAD
-  // if (process.platform != 'darwin')
+  // if (process.platform !== 'darwin')
   app.quit();
-=======
-  if (process.platform !== 'darwin')
-    app.quit();
->>>>>>> a5ce2076
 });
 
 app.on('ready', () => {
   let cursorPos = screen.getCursorScreenPoint();
   let workAreaSize = screen.getDisplayNearestPoint(cursorPos).workAreaSize;
 
-<<<<<<< HEAD
   app.setName('Ansel');
 
   mainWindow = new BrowserWindow({
@@ -58,12 +52,6 @@
       blinkFeatures: 'CSSGridLayout'
     }
   });
-=======
-  mainWindow = new BrowserWindow({ width: 1356, height: 768, webPreferences: {
-    experimentalFeatures: true,
-    blinkFeatures: 'CSSGridLayout'
-  } });
->>>>>>> a5ce2076
 
   if (workAreaSize.width <= 1366 && workAreaSize.height <= 768)
     mainWindow.maximize();
@@ -83,35 +71,18 @@
     }
   }
 
-<<<<<<< HEAD
-  // let usb = new Usb();
-
-  // usb.scan((err, drives) => {
-  //   mainWindow.webContents.send('scanned-devices', drives);
-  // });
+  //let usb = new Usb();
   //
-  // usb.watch((err, action, drive) => {
-  //   console.log('new drive', action, drive);
+  //usb.scan((err, drives) => {
+  //  mainWindow.webContents.send('scanned-devices', drives);
+  //});
   //
-  //   if (action == 'add')
-  //     mainWindow.webContents.send('add-device', drive);
-  //   else
-  //     mainWindow.webContents.send('remove-device', drive);
-  // });
-=======
-  let usb = new Usb();
-
-  usb.scan((err, drives) => {
-    mainWindow.webContents.send('scanned-devices', drives);
-  });
-
-  usb.watch((err, action, drive) => {
-    if (action === 'add')
-      mainWindow.webContents.send('add-device', drive);
-    else
-      mainWindow.webContents.send('remove-device', drive);
-  });
->>>>>>> a5ce2076
+  //usb.watch((err, action, drive) => {
+  //  if (action === 'add')
+  //    mainWindow.webContents.send('add-device', drive);
+  //  else
+  //    mainWindow.webContents.send('remove-device', drive);
+  //});
 
   ipcMain.on('settings-created', () => initLibrary(mainWindow));
 
