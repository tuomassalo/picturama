--- conflicted
+++ resolved
@@ -1,10 +1,6 @@
 import app from 'app';
 import BrowserWindow from 'browser-window';
-<<<<<<< HEAD
-import ipc from 'ipc';
 import usb from 'usb';
-=======
->>>>>>> 89eefe56
 
 import MainMenu from './main-menu';
 import Library from './library';
