--- conflicted
+++ resolved
@@ -15,12 +15,7 @@
 if (fs.existsSync(config.settings))
   settings = require(config.settings);
 
-<<<<<<< HEAD
 const defaultMenuSettings = [ 'dates', 'tags', 'devices' ]
-=======
-const defaultMenuSettings = [ 'dates', 'tags' ]
-// Don't show 'devices', since USB detection is deactivated in `browser.js`
->>>>>>> 7982ccbf
 
 
 class Sidebar extends React.Component {
