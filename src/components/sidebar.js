import * as fs from 'fs'
import * as React from 'react'
import * as PropTypes from 'prop-types'

import Tags from './tags';
import Dates from './dates';
import Devices from './devices';
import Logo from './logo';
import Toolbar from './widget/Toolbar'

import config from './../config';

let settings;

if (fs.existsSync(config.settings))
  settings = require(config.settings);

const defaultMenuSettings = [ 'dates', 'tags' ]
  // Don't showing 'devices', since USB detection is deactivated in `browser.js`


class Sidebar extends React.Component {
  static propTypes = {
    className: PropTypes.string.isRequired,
    actions: PropTypes.object.isRequired
  }

  render() {
<<<<<<< HEAD
    const menuSettings = (settings && settings.menus) || defaultMenuSettings
=======
    const menuSettings = settings && settings.menus ? settings.menus : defaultMenuSettings;
>>>>>>> c2362dd4

    let menus = []
    menuSettings.forEach((menu, key) => {
      if (menu === 'dates') {
        menus.push(
          <Dates
            key={key}
            actions={this.props.actions} />
        );
      } else if (menu === 'tags')
        menus.push(<Tags key={key} actions={this.props.actions} />);

      else if (menu === 'devices')
        menus.push(<Devices key={key} />);
    });

    return (
      <div id="sidebar" className={this.props.className}>
        <Toolbar className="Sidebar-topBar"><Logo /> Library</Toolbar>

        <div className="sidebar-content">
          <button
            onClick={this.props.actions.getPhotos}
            className="button">
            <i className="fa fa-book"></i> All content
          </button>

          <button
            onClick={this.props.actions.getFlagged}
            className="button flagged">
            <i className="fa fa-flag"></i> Flagged
          </button>

          <button
            onClick={this.props.actions.getProcessed}
            className="button">
            <i className="fa fa-pencil-square-o"></i> Processed
          </button>

          <button
            onClick={this.props.actions.getTrashed}
            className="button">
            <i className="fa fa-trash-o"></i> Trash
          </button>


          {menus}
        </div>
      </div>
    );
  }
}

export default Sidebar;<|MERGE_RESOLUTION|>--- conflicted
+++ resolved
@@ -16,7 +16,7 @@
   settings = require(config.settings);
 
 const defaultMenuSettings = [ 'dates', 'tags' ]
-  // Don't showing 'devices', since USB detection is deactivated in `browser.js`
+// Don't show 'devices', since USB detection is deactivated in `browser.js`
 
 
 class Sidebar extends React.Component {
@@ -26,11 +26,7 @@
   }
 
   render() {
-<<<<<<< HEAD
-    const menuSettings = (settings && settings.menus) || defaultMenuSettings
-=======
     const menuSettings = settings && settings.menus ? settings.menus : defaultMenuSettings;
->>>>>>> c2362dd4
 
     let menus = []
     menuSettings.forEach((menu, key) => {
