<<<<<<< HEAD
import * as sharp from 'sharp'
import * as libraw from 'libraw'
import * as fs from 'fs'
import * as moment from 'moment'
=======
import * as sharp from 'sharp';
import * as libraw from 'libraw';
import * as fs from 'fs'
import * as moment from 'moment';
>>>>>>> c2362dd4
import * as Promise from 'bluebird'

import config from './config';
import { readMetadataOfImage } from './metadata';

import walker from './lib/walker';
import matches from './lib/matches';

import Photo from './models/Photo'
import Tag from './models/Tag'

const readFile = Promise.promisify(fs.readFile);

const allowed = new RegExp(config.acceptedRawFormats.join('$|') + '$', 'i');
const allowedImg = new RegExp(config.acceptedImgFormats.join('$|') + '$', 'i');

const extract = new RegExp(
  '([^\/]+)\.(' + config.acceptedRawFormats.join('|') + ')$',
  'i'
);

const extractImg = new RegExp(
  '([^\/]+)\.(' + config.acceptedImgFormats.join('|') + ')$',
  'i'
);

export default class Scanner {
  constructor(path, versionsPath, mainWindow) {
    this.path = path;
    this.versionsPath = versionsPath;
    this.mainWindow = mainWindow;

    this.progress = {
      processed: 0,
      total: 0,
      photosDir: path
    };

    this.scanPictures = this.scanPictures.bind(this);
    this.prepare = this.prepare.bind(this);
    this.setTotal = this.setTotal.bind(this);
    this.filterStoredPhoto = this.filterStoredPhoto.bind(this);
    this.importRaw = this.importRaw.bind(this);
    this.importImg = this.importImg.bind(this);
    this.populateTags = this.populateTags.bind(this);
  }

  prepare(filePaths) {
    let rawFiles = filePaths.map(filePath =>
      filePath.match(allowed) ? filePath : null
    )
    .filter(filePath => filePath);

    let imgFiles = filePaths.map(filePath =>
      filePath.match(allowedImg) ? filePath : null
    )
    .filter(filePath => filePath);

    let preparedFiles = rawFiles.map(rawFile => {
      let filename = rawFile.match(extract)[1];
      let imgPos = matches(imgFiles, filename);

      let element = {
        path: rawFile,
        name: filename,
        isRaw: true
      };

      if (imgPos !== -1) {
        element.imgPath = imgFiles[imgPos];

        imgFiles = imgFiles.filter(imgFile =>
          imgFile !== imgFiles[imgPos]
        );
      }

      return element;
    });

    imgFiles.forEach(imgFile => {
      let filename = imgFile.match(extractImg)[1];

      preparedFiles.push({
        path: imgFile,
        name: filename,
        isRaw: false
      });
    });

    return preparedFiles;
  }

  walk(file) {
    if (file.isRaw)
      return this.importRaw(file);

    return this.importImg(file);
  }

  importRaw(file) {
    let waitFor;

    if (file.hasOwnProperty('imgPath'))
      waitFor = Promise.resolve(file.imgPath);
    else {
      waitFor = libraw.extractThumb(
        `${file.path}`,
        `${config.tmp}/${file.name}`
      );
    }

    return waitFor
      .then(imgPath => readFile(imgPath))
      .then(img => sharp(img)
        .rotate()
        .withMetadata()
        .toFile(`${config.thumbsPath}/${file.name}.thumb.${config.workExt}`)
      )
      .then(() =>
        sharp(`${config.thumbsPath}/${file.name}.thumb.${config.workExt}`)
          .resize(250, 250)
          .max()
          .quality(100)
          .toFile(`${config.thumbs250Path}/${file.name}.${config.workExt}`)
      )
      .then(() => readMetadataOfImage(file.path))
      .then(metaData =>
        new Photo({ title: file.name })
          .fetch()
          .then(photo => {
            if (photo)
              return null;

            return Photo.forge({
              title: file.name,
              extension: file.path.match(/\.(.+)$/i)[1],
              orientation: metaData.orientation,
              date: moment(metaData.createdAt).format('YYYY-MM-DD'),
              created_at: metaData.createdAt,
              exposure_time: metaData.exposureTime,
              iso: metaData.iso,
              aperture: metaData.aperture,
              focal_length: metaData.focalLength,
              master: `${file.path}`,
              thumb_250: `${config.thumbs250Path}/${file.name}.${config.workExt}`,
              thumb: `${config.thumbsPath}/${file.name}.thumb.${config.workExt}`
            })
            .save();
          })
          .then(photo => this.populateTags(photo, metaData.tags))
      )
      .then(this.onImportedStep.bind(this))
      .catch(err => {
        console.error('ERR knex', file, err);
      });
  }

  importImg(file) {
    return Promise.join(
      sharp(file.path)
        .rotate()
        .resize(250, 250)
        .max()
        .quality(100)
        .toFile(`${config.thumbs250Path}/${file.name}.${config.workExt}`),
      readMetadataOfImage(file.path),
      (img, metaData) =>
        new Photo({ title: file.name })
          .fetch()
          .then(photo =>
            photo ? null : Photo.forge({
              title: file.name,
              extension: file.path.match(/\.(.+)$/i)[1],
              orientation: metaData.orientation,
              date: moment(metaData.createdAt).format('YYYY-MM-DD'),
              created_at: metaData.createdAt,
              exposure_time: metaData.exposureTime,
              iso: metaData.iso,
              aperture: metaData.aperture,
              focal_length: metaData.focalLength,
              master: file.path,
              thumb_250: `${config.thumbs250Path}/${file.name}.${config.workExt}`,
              thumb: file.path
            })
            .save()
          )
          .then(photo => this.populateTags(photo, metaData.tags))
    )
    .then(this.onImportedStep.bind(this))
    .catch(err => {
      console.error('err', err);
      return false;
    });
  }

  populateTags(photo, tags) {
    if (tags.length > 0) {
      return Promise.each(tags, tagName =>
        new Tag({ title: tagName })
          .fetch()
          .then(tag =>
            tag ? tag : new Tag({ title: tagName }).save()
          )
          .then(tag => tag.photos().attach(photo))
      )
      .then(() => photo);
    }

    return photo;
  }
  onImportedStep() {
    this.progress.processed++;
    this.mainWindow.webContents.send('progress', this.progress);
    return true;
  }

  filterStoredPhoto(file) {
    return new Photo({ master: file.path })
      .fetch()
      .then(photo => !photo);
  }

  setTotal(files) {
    this.progress.total = files.length;
    return files;
  }

  scanPictures() {
    return walker(this.path, [ this.versionsPath ])
      .then(this.prepare)
      .filter(this.filterStoredPhoto)
      .then(this.setTotal)
      .map(this.walk.bind(this), {
        concurrency: config.concurrency
      });
  }
}<|MERGE_RESOLUTION|>--- conflicted
+++ resolved
@@ -1,14 +1,7 @@
-<<<<<<< HEAD
-import * as sharp from 'sharp'
-import * as libraw from 'libraw'
-import * as fs from 'fs'
-import * as moment from 'moment'
-=======
 import * as sharp from 'sharp';
 import * as libraw from 'libraw';
 import * as fs from 'fs'
 import * as moment from 'moment';
->>>>>>> c2362dd4
 import * as Promise from 'bluebird'
 
 import config from './config';
