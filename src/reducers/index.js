<<<<<<< HEAD
import { combineReducers } from 'redux';

import photos from './photos';
import dates from './dates';
import tags from './tags';
import settings from './settings';
import importation from './importation';
import current from './current';
import devices from './devices';
import diff from './diff';

export default combineReducers({
  photos,
  dates,
  tags,
  settings,
  importation,
  current,
  devices,
  diff
});
=======
import current from './current';
import dates from './dates';
import devices from './devices';
import diff from './diff';
import importation from './importation';
import photos from './photos';
import settings from './settings';
import tags from './tags';

const initialState = {
  splashed: false,
  importing: false,
  currentDate: null,
  currentTag: null,
  showOnlyFlagged: false,
  current: -1,
  diff: false,
  settingsExists: false,
  photos: [],
  tags: [],
  devices: [],
  dates: { years: [] },
  progress: { processed: 0, total: 0 }
};

const runReducers = (state, action, reducers) => {
  let reducersList = Object.keys(reducers);

  reducersList.forEach((key) => {
    state = reducers[key](state, action);
  });

  return state;
};

export default function reducers(state = initialState, action) {
  return runReducers(state, action, {
    current,
    dates,
    devices,
    diff,
    importation,
    photos,
    settings,
    tags
  });
}
>>>>>>> ed26f2df
<|MERGE_RESOLUTION|>--- conflicted
+++ resolved
@@ -1,26 +1,3 @@
-<<<<<<< HEAD
-import { combineReducers } from 'redux';
-
-import photos from './photos';
-import dates from './dates';
-import tags from './tags';
-import settings from './settings';
-import importation from './importation';
-import current from './current';
-import devices from './devices';
-import diff from './diff';
-
-export default combineReducers({
-  photos,
-  dates,
-  tags,
-  settings,
-  importation,
-  current,
-  devices,
-  diff
-});
-=======
 import current from './current';
 import dates from './dates';
 import devices from './devices';
@@ -67,5 +44,4 @@
     settings,
     tags
   });
-}
->>>>>>> ed26f2df
+}