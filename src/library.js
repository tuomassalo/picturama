--- conflicted
+++ resolved
@@ -1,11 +1,6 @@
 import { ipcMain, shell } from 'electron';
-<<<<<<< HEAD
-import * as moment from 'moment'
-import * as notifier from 'node-notifier'
-=======
 import * as moment from 'moment';
 import * as notifier from 'node-notifier';
->>>>>>> c2362dd4
 import * as fs from 'fs'
 import * as Promise from 'bluebird'
 
