--- conflicted
+++ resolved
@@ -67,7 +67,6 @@
   })
 });
 
-<<<<<<< HEAD
 gulp.task('test', () => {
   return gulp.src('tests/**/*.spec.js', { read: false })
     .pipe(mocha({
@@ -78,7 +77,8 @@
     .once('end', () => {
       process.exit();
     });
-=======
+});
+
 gulp.task('prepare-src', [ 'babel', 'styles', 'clear-build' ], 
   () => {
     return gulp
@@ -118,7 +118,6 @@
     cb();
     process.exit(0);
   });
->>>>>>> d517930f
 });
 
 gulp.task('default', [ 'set-env', 'lint', 'babel', 'styles', 'run' ]);
