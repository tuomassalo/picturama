--- conflicted
+++ resolved
@@ -23,19 +23,13 @@
 - [x] Export to external editor
 - [ ] Export
 
-<<<<<<< HEAD
 ## Install
 
-Don't need USB support on Linux? Check out the [master Branch](https://github.com/til-schneider/ansel/tree/master).
+Don't need USB support on Linux? Check out the [master Branch](https://github.com/ansel-app/ansel/tree/master).
 
 As of today, only **Ubuntu 14.04 & 16.04 LTS** 64-bits are supported.
 
 In order to be able to run with USB support on Linux, ansel requires the following libraries:
-=======
-Searching for USB support on Linux? Check out the [Branch linux](https://github.com/ansel-app/ansel/tree/linux).
-
-## Install
->>>>>>> 7982ccbf
 
 ```bash
 cd path/to/ansel
